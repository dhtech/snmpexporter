#!/usr/bin/env python3
import binascii
import collections
import logging

from snmpexporter import snmp


AnnotatedResultEntry = collections.namedtuple('AnnotatedResultEntry',
  ('data', 'mib', 'obj', 'index', 'labels'))


class Annotator(object):
  """Annotation step where results are given meaningful labels."""

  LABEL_TYPES = set(['OCTETSTR', 'IPADDR'])
  ALLOWED_CHARACTERS = (
    '0123456789abcdefghijklmnopqrstuvwxyzABCDEFGHIJKLMNOPQRSTUVWXYZ'
    '!"#$%&\'()*+,-./:;<=>?@[\\]^_`{|}~ ')

  def __init__(self, config, mibresolver):
    super(Annotator, self).__init__()
    self.config = config
    self.mibresolver = mibresolver
    self.mibcache = dict()

  def annotate(self, results):
    annotations = self.config.get('annotations', [])

    # Calculate map to skip annotation if we're sure we're not going to annotate
    # TODO(bluecmd): This could be cached
    annotation_map = {}
    for annotation in annotations:
      for annotate in annotation['annotate']:
        # Support for processing the index (for OIDs that have X.Y where we're
        # interested in joining on X)
        if '[' in annotate:
          annotate, offset = annotate.split('[', 1)
          offset = int(offset.strip(']'))
        else:
          offset = None
        # Add '.' to not match .1.2.3 if we want to annotate 1.2.30
        annotation_map[(annotate + '.', offset)] = annotation['with']

    labelification = set(
      [x + '.' for x in self.config.get('labelify', [])])

    # Pre-fill the OID/Enum cache to allow annotations to get enum values
    cached_items = []
    for (oid, ctxt), result in results.items():
      resolve = self.mibresolver.resolve(oid)
      if resolve is None:
        logging.warning('Failed to look up OID %s, ignoring', oid)
        continue
      self.mibcache[oid] = resolve
      cached_items.append(((oid, ctxt), result))

    # Calculate annotator map
    split_oid_map = collections.defaultdict(dict)
    for (oid, ctxt), result in cached_items:
      name, _ = self.mibcache[oid]
      if '.' not in name:
        continue
      _, index = name.split('.', 1)
      key = oid[:-(len(index))]
      split_oid_map[(key, ctxt)][index] = result.value

    annotated_results = {}
    for (oid, ctxt), result in cached_items:
      labels = {}
      vlan = None

      # TODO(bluecmd): If we support more contexts we need to be smarter here
      if not ctxt is None:
        vlan = ctxt

      name, enum = self.mibcache[oid]
      if not '::' in name:
        logging.warning('OID %s resolved to %s (no MIB), ignoring', oid, name)
        continue

      mib, part = name.split('::', 1)
      obj, index = part.split('.', 1) if '.' in part else (part, None)

      labels = {}
      if not vlan is None:
        labels['vlan'] = vlan
      labels.update(
        self.annotated_join(
          oid, index, ctxt, annotation_map, split_oid_map, results))

      # Handle labelification
      if oid[:-(len(index) if index else 0)] in labelification:
        # Skip empty strings or non-strings that are up for labelification
        if result.value == '' or result.type not in self.LABEL_TYPES:
          continue

        bytes_value = result.value
        if isinstance(result.value, str):
          bytes_value = result.value.encode()
        labels['value'] = self.string_to_label_value(bytes_value)
        labels['hex'] = binascii.hexlify(bytes_value).decode()
        result = snmp.ResultTuple('NaN', 'ANNOTATED')

      # Do something almost like labelification for enums
      if enum:
        enum_value = enum.get(result.value, None)
        if enum_value is None:
          logging.warning('Got invalid enum value for %s (%s), not labling',
            oid, result.value)
        else:
          labels['enum'] = enum_value

      annotated_results[(oid, vlan)] = AnnotatedResultEntry(
        result, mib, obj, index, labels)

    logging.debug('Annotation completed for %d metrics', len(annotated_results))
    return annotated_results

  def annotated_join(self, oid, index, ctxt, annotation_map, split_oid_map,
                     results):
    for key, offset in annotation_map:
      if oid.startswith(key):
        break
    else:
      return {}

    if offset is not None:
      index_parts = index.split('.')
      index = '.'.join(index_parts[:-offset])
    labels = {}
    for label, annotation_path in annotation_map[(key, offset)].items():
      # Parse the annotation path
      annotation_keys = [x.strip() + '.' for x in annotation_path.split('>')]

      value = self.jump_to_value(
        annotation_keys, oid, ctxt, index, split_oid_map, results)
      if value is None:
        continue

      labels[label] = value.replace('"', '\\"')
    return labels

  def jump_to_value(self, keys, oid, ctxt, index, split_oid_map, results):
    # Jump across the path seperated like:
    # OID.idx:value1
    # OID2.value1:value2
    # OID3.value3:final
    # label=final
    for key in keys:
      use_value = key[0] == '$'
      if use_value:
        key = key[1:]

      # Try to associate with context first
      part = split_oid_map.get((key, ctxt), None)
      if not part:
        # Fall back to the global context
        part = split_oid_map.get((key, None), None)
        # Do not allow going back into context when you have jumped into
        # the global one.
        # TODO(bluecmd): I have no reason *not* to support this more than
        # it feels like an odd behaviour and not something I would be
        # expecting the software to do, so let's not do that unless we find
        # a usecase in the future.
        ctxt = None
        if not part:
          return None

      # We either use the last index or the OID value, deterimed by
      # use_value above.
      if use_value:
        index = results[(oid, ctxt)].value

      oid = ''.join((key, index))
      index = part.get(index, None)
      if not index:
        return None

    value = results[(oid, ctxt)].value

    # Try enum resolution
    _, enum = self.mibcache[oid]
    if enum:
      enum_value = enum.get(value, None)
      if enum_value is None:
        logging.warning('Got invalid enum value for %s (%s), ignoring',
          oid, value)
        return None
      value = enum_value
    return value

  def string_to_label_value(self, value):
    value = [x for x in value if x in self.ALLOWED_CHARACTERS.encode()]
<<<<<<< HEAD
    return bytes(value).decode().strip()
=======
    return bytes(value).decode().strip()
>>>>>>> 665e35b4
<|MERGE_RESOLUTION|>--- conflicted
+++ resolved
@@ -192,8 +192,4 @@
 
   def string_to_label_value(self, value):
     value = [x for x in value if x in self.ALLOWED_CHARACTERS.encode()]
-<<<<<<< HEAD
-    return bytes(value).decode().strip()
-=======
-    return bytes(value).decode().strip()
->>>>>>> 665e35b4
+    return bytes(value).decode().strip()